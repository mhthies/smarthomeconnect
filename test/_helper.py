import asyncio
import concurrent.futures
import functools
import heapq
import threading
import time
import unittest.mock
import datetime
from typing import Callable, Any, Awaitable, TypeVar, Generic, Type, List, Union, Tuple, Set, Optional

from shc import base


# #############################################
# General helper classes for testing async code
# #############################################

def async_test(f: Callable[..., Awaitable[Any]]) -> Callable[..., Any]:
    """
    Decorator to transform async unittest coroutines into normal test methods
    """
    @functools.wraps(f)
    def wrapper(*args, **kwargs):
        loop = asyncio.get_event_loop()
        loop.run_until_complete(f(*args, **kwargs))
    return wrapper


class AsyncMock(unittest.mock.MagicMock):
    """
    Mock class which mimics an async coroutine (which can be called and then awaited) and an async context manager
    (which can be used in an `async with` block).

    This class is a simple replacement for unittest.mock.AsyncMock, which is only available since Python 3.8. This
    class does not have the assert_awaited features of the official AsyncMock.

    The async calls are passed to the normal call/enter/exit methods of the super class to use its usual builtin
    evaluation/assertion functionality (e.g. :meth:`unittest.mock.NonCallableMock.assert_called_with`).
    """
    async def __call__(self, *args, **kwargs):
        return super().__call__(*args, **kwargs)

    async def __aenter__(self, *args, **kwargs):
        return self.__enter__(*args, **kwargs)

    async def __aexit__(self, *args, **kwargs):
        return self.__exit__(*args, **kwargs)


class ClockMock:
    """
    A mock/patch for the wall clock.

    When used as context managers, objects of this class patch the :meth:`datetime.datetime.now`,
    :meth:`datetime.date.today` and :meth:`time.time` to return the mocked time instead of the real wall clock time, was
    well as the :func:`time.sleep` and :func:`asyncio.sleep` functions to enhance the mocked time instead of actually
    sleeping. Optionally, the patched sleep methods can actually sleep for a predefined time to allow concurrent things
    to happen in the mean time (which would normally happen during the sleep). This also allows to let the ClockMock
    synchronize multiple threads or AsyncIO coroutines, sleeping for different times in parallel.

    For the purpose of patching `datetime.date.today` and `datetime.datetime.now`, these builtin classes need to be
    replaced by normal Python classes. For this purpose, the classes :class:`NewDate` and :class:`NewDateTime` are used,
    which inherit from their original pendants. To avoid failing type checks in other tests, the replacement is reverted
    when exiting the patch context.
    """
    class NewDate(datetime.date):
        pass

    class NewDateTime(datetime.datetime):
        pass

    def __init__(self, start_time: datetime.datetime, overshoot: datetime.timedelta = datetime.timedelta(),
                 actual_sleep: float = 0.0):
        self.current_time = start_time
        self.overshoot = overshoot
        self.actual_sleep = actual_sleep
        self.original_sleep = time.sleep
        self.original_async_sleep = asyncio.sleep
<<<<<<< HEAD
        self.original_time = time.time
=======
        self.original_date = datetime.date
        self.original_datetime = datetime.datetime
>>>>>>> b7a597c8
        # A Mutex to make the the `queue` of sleeping Threads/Coroutines thread-safe
        self.mutex = threading.RLock()
        # Priority queue (heapq) of waiting Threads/Coroutines ordered by their wakeup time
        self.queue: List[Tuple[datetime.datetime, int, Union[int, asyncio.Task]]] = []
        # A counter for sleep times to make all entries in the queue unique
        self.counter = 0
        # Set of counter values of invalidated entries in the `queue`. Those must be skipped when checking if a
        # Thread/Couroutine is the next to wake up
        self.invalid_queue: Set[int] = set()
        # A real-world timestamp until which all sleeping threads/tasks shall actually sleep (via original_sleep/
        # original_async_sleep). This is required to always grant the `actual_sleep` time to a second thread/task, even
        # if a third thread/task has been sleeping before, checks the queue at the wrong time and is now the first in
        # the queue.
        self.actually_sleep_until = 0.0

    def tidy_queue(self):
        while True:
            if self.queue[0][1] in self.invalid_queue:
                self.invalid_queue.remove(self.queue[0][1])
                heapq.heappop(self.queue)
            else:
                return

    def sleep(self, seconds: float) -> None:
        thread_id = threading.get_ident()
        # Add us to the queue of waiting threads/coroutines
        with self.mutex:
            target_time = self.current_time + datetime.timedelta(seconds=seconds) + self.overshoot
            heapq.heappush(self.queue, (target_time, self.counter, thread_id))
            self.counter += 1
            self.actually_sleep_until = self.original_time() + self.actual_sleep
            sleep_for = self.actual_sleep
        # Actually sleep while other thread/coroutine work or sleep (but shorter than we do in emulated time)
        while True:
            self.original_sleep(sleep_for)
            with self.mutex:
                self.tidy_queue()
                sleep_for = self.actually_sleep_until - self.original_time()
                if sleep_for <= 0 and self.queue[0][2] == thread_id:
                    heapq.heappop(self.queue)
                    break
        # Update emulated wall clock to the target sleep time
        self.current_time = target_time

    async def async_sleep(self, seconds: float) -> None:
        current_task = asyncio.current_task()
        target_time = self.current_time + datetime.timedelta(seconds=seconds) + self.overshoot
        # Add us to the queue of waiting threads/coroutines
        with self.mutex:
            count = self.counter
            heapq.heappush(self.queue, (target_time, count, current_task))  # type: ignore
            self.counter += 1
            self.actually_sleep_until = self.original_time() + self.actual_sleep
            sleep_for = self.actual_sleep
        # Actually sleep while other thread/coroutine work or sleep (but shorter than we do in emulated time)
        while True:
            try:
                await self.original_async_sleep(sleep_for)
            except asyncio.CancelledError:
                # If the sleep is ended by cancelling the task, we must make sure to invalidate our queue entry.
                # Otherwise, other threads/coroutines would sleep infinitely waiting for us to wake up
                with self.mutex:
                    self.invalid_queue.add(count)
                raise
            # Check if we are next to wake up or if another thread/coroutine should wake up before us, according to
            # emulated time
            with self.mutex:
                self.tidy_queue()
                sleep_for = self.actually_sleep_until - self.original_time()
                if sleep_for <= 0 and self.queue[0][2] is current_task:
                    heapq.heappop(self.queue)
                    break
        # Update emulated wall clock to the target sleep time
        self.current_time = target_time

    def now(self, tz=None) -> datetime.datetime:
        time_ = self.current_time
        if tz is not None:
            return time_.astimezone(tz)
        return time_

    def time(self) -> float:
        return self.current_time.timestamp()

    def today(self) -> datetime.date:
        return self.current_time.date()

    def __enter__(self) -> "ClockMock":
        import datetime
        datetime.date = self.NewDate  # type: ignore
        datetime.datetime = self.NewDateTime  # type: ignore

        self.patches = (
            unittest.mock.patch('time.sleep', new=self.sleep),
            unittest.mock.patch('asyncio.sleep', new=self.async_sleep),
            unittest.mock.patch('datetime.datetime.now', new=self.now),
            unittest.mock.patch('time.time', new=self.time),
            unittest.mock.patch('datetime.date.today', new=self.today),
        )
        for p in self.patches:
            p.__enter__()
        return self

    def __exit__(self, exc_type, exc_val, exc_tb):
        for p in self.patches:
            p.__exit__(exc_type, exc_val, exc_tb)

        datetime.datetime = self.original_datetime
        datetime.date = self.original_date


# ###########################
# Example Connectable objects
# ###########################

T = TypeVar('T')


class ExampleReadable(base.Readable[T], Generic[T]):
    read: AsyncMock  # required to let MyPy know that we can use Mock's methods

    def __init__(self, type_: Type[T], value: T, side_effect=None):
        self.type = type_
        super().__init__()
        self.read = AsyncMock(return_value=value, side_effect=side_effect)

    async def read(self) -> T: ...  # type: ignore


class ExampleSubscribable(base.Subscribable[T], Generic[T]):
    _synchronous_publishing = True

    def __init__(self, type_: Type[T]):
        self.type = type_
        super().__init__()

    async def publish(self, val: T, origin: List[Any]) -> None:
        await self._publish(val, origin)


class ExampleWritable(base.Writable[T], Generic[T]):
    _write: AsyncMock  # required to let MyPy know that we can use Mock's methods

    def __init__(self, type_: Type[T]):
        self.type = type_
        super().__init__()
        self._write = AsyncMock()

    async def _write(self, value: T, origin: List[Any]) -> None: ...  # type: ignore


class ExampleReading(base.Reading[T], Generic[T]):
    def __init__(self, type_: Type[T], optional: bool):
        self.is_reading_optional = optional
        self.type = type_
        super().__init__()

    async def do_read(self) -> Optional[T]:
        return await self._from_provider()


class SimpleIntRepublisher(base.Writable, base.Subscribable):
    type = int
    _synchronous_publishing = True

    async def _write(self, value: T, origin: List[Any]):
        await self._publish(value, origin)


class InterfaceThreadRunner:
    """
    Some magic for running an SHC interface in a separate AsyncIO event loop in a background thread. This is helpful
    for testing the interface's features from the main thread, using blocking functions (e.g. selenium for web testing).

    The interface must not contain AsyncIO futures which are created at construction time and used by the
    start/wait/stop coroutines.

    The interface will most probably not be thread-safe internally (as SHC usually runs in only one AsyncIO event loop
    in a single thread). Thus, after starting the interface via the `InterfaceThreadRunner`, its methods/coroutines must
    only be called within the `InterfaceThreadRunner`s AsnycIO event loop::

        interface = SomeSHCInterface()
        runner = InterfaceThreadRunner(interface)
        runner.start()
        asyncio.run_coroutine_threadsafe(interface.some_coro(*args), loop=runner.loop).result()
        runner.loop.call_soon_threadsafe(interface.some_method(*args))
        runner.stop()

    :ivar loop: The event loop of the background thread, in which the interface is running. This variable is only
        available after :meth:`start` has successfully completed.
    :ivar interface: The wrapped interface (passed to the constructor).
    """
    executor = concurrent.futures.ThreadPoolExecutor()

    def __init__(self, interface):
        self.interface = interface
        self._server_started_future = concurrent.futures.Future()
        self.started = False

    def start(self) -> None:
        """
        Start the interface in a background thread.

        This method blocks until the successful startup of the interface (completion of its start() coroutine).
        :raises TimeoutError: If the interface does not come up (complete its `start()` coroutine) within 5 seconds.
        :raises Exception: If the interface raised an Exception in its `start()` coroutine.
        """
        self.future = self.executor.submit(self._run)
        self._server_started_future.result(timeout=5)

    def _run(self) -> None:
        asyncio.run(self._run_coro())

    async def _run_coro(self) -> None:
        self.loop = asyncio.get_event_loop()
        self._stopped_event = asyncio.Event()
        self.started = True
        try:
            await self.interface.start()
            self._server_started_future.set_result(None)
        except Exception as e:
            self._server_started_future.set_exception(e)
            return
        # Keep the event loop running until explicitly stopped
        await self._stopped_event.wait()

    def stop(self) -> None:
        """
        Stop the interface via its stop() coroutine and block until it is fully shutdown.
        """
        if not self.started:
            return
        self.started = False
        stop_future = asyncio.run_coroutine_threadsafe(self.interface.stop(), self.loop)
        stop_future.result()
        self.loop.call_soon_threadsafe(lambda: self._stopped_event.set())
        self.future.result(timeout=5)<|MERGE_RESOLUTION|>--- conflicted
+++ resolved
@@ -76,12 +76,9 @@
         self.actual_sleep = actual_sleep
         self.original_sleep = time.sleep
         self.original_async_sleep = asyncio.sleep
-<<<<<<< HEAD
         self.original_time = time.time
-=======
         self.original_date = datetime.date
         self.original_datetime = datetime.datetime
->>>>>>> b7a597c8
         # A Mutex to make the the `queue` of sleeping Threads/Coroutines thread-safe
         self.mutex = threading.RLock()
         # Priority queue (heapq) of waiting Threads/Coroutines ordered by their wakeup time
